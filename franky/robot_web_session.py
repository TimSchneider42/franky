import base64
import hashlib
import http.client
import json
import ssl
import time
import urllib.parse
from http.client import HTTPSConnection, HTTPResponse
from typing import Dict, Optional, Any, Literal


class RobotWebSessionError(Exception):
    pass


class FrankaAPIError(RobotWebSessionError):
    def __init__(
        self,
        target: str,
        http_code: int,
        http_reason: str,
        headers: Dict[str, str],
        message: str,
    ):
        super().__init__(
            f"Franka API returned error {http_code} ({http_reason}) when accessing end-point {target}: {message}"
        )
        self.target = target
        self.http_code = http_code
        self.headers = headers
        self.message = message


class TakeControlTimeoutError(RobotWebSessionError):
    pass


class RobotWebSession:
    def __init__(self, hostname: str, username: str, password: str):
        self.__hostname = hostname
        self.__username = username
        self.__password = password

        self.__client = None
        self.__token = None
        self.__control_token = None
        self.__control_token_id = None

    @staticmethod
    def __encode_password(user: str, password: str) -> str:
        bs = ",".join(
            [
                str(b)
                for b in hashlib.sha256(
                    (password + "#" + user + "@franka").encode("utf-8")
                ).digest()
            ]
        )
        return base64.encodebytes(bs.encode("utf-8")).decode("utf-8")

    def _send_api_request(
        self,
        target: str,
        headers: Optional[Dict[str, str]] = None,
        body: Optional[Any] = None,
        method: Literal["GET", "POST", "DELETE"] = "POST",
    ):
        _headers = {"Cookie": f"authorization={self.__token}"}
        if headers is not None:
            _headers.update(headers)
        self.__client.request(method, target, headers=_headers, body=body)
        res: HTTPResponse = self.__client.getresponse()
        if res.getcode() != 200:
            raise FrankaAPIError(
                target,
                res.getcode(),
                res.reason,
                dict(res.headers),
                res.read().decode("utf-8"),
            )
        return res.read()

    def send_api_request(
        self,
        target: str,
        headers: Optional[Dict[str, str]] = None,
        body: Optional[Any] = None,
        method: Literal["GET", "POST", "DELETE"] = "POST",
    ):
        last_error = None
        for i in range(3):
            try:
                return self._send_api_request(target, headers, body, method)
            except http.client.RemoteDisconnected as ex:
                last_error = ex
        raise last_error

    def send_control_api_request(
        self,
        target: str,
        headers: Optional[Dict[str, str]] = None,
        body: Optional[Any] = None,
        method: Literal["GET", "POST", "DELETE"] = "POST",
    ):
        if headers is None:
            headers = {}
        self.__check_control_token()
        _headers = {"X-Control-Token": self.__control_token}
        _headers.update(headers)
        return self.send_api_request(target, headers=_headers, method=method, body=body)

    def open(self, timeout: float = 30.0):
        if self.is_open:
            raise RuntimeError("Session is already open.")
<<<<<<< HEAD
        self.__client = HTTPSConnection(self.__hostname, timeout=timeout, context=ssl._create_unverified_context())
=======
        self.__client = HTTPSConnection(
            self.__hostname, timeout=timeout, context=ssl._create_unverified_context()
        )
>>>>>>> 0f1f9dec
        self.__client.connect()
        payload = json.dumps(
            {
                "login": self.__username,
                "password": self.__encode_password(self.__username, self.__password),
            }
        )
        self.__token = self.send_api_request(
            "/admin/api/login",
            headers={"content-type": "application/json"},
            body=payload,
        ).decode("utf-8")
        return self

    def close(self):
        if not self.is_open:
            raise RuntimeError("Session is not open.")
        if self.__control_token is not None:
            self.release_control()
        self.__token = None
        self.__client.close()

    def __enter__(self):
        return self.open()

    def __exit__(self, type, value, traceback):
        self.close()

    def __check_control_token(self):
        if self.__control_token is None:
            raise RuntimeError(
                "Client does not have control. Call take_control() first."
            )

<<<<<<< HEAD
    def take_control(self, wait_timeout: float = 10.0, force: bool = False):
        if self.__control_token is None or force:
            res = self.send_api_request(
                f"/admin/api/control-token/request{'?force' if force else ''}",
                headers={"content-type": "application/json"},
                body=json.dumps({"requestedBy": self.__username}))
            if force:
                print(
                    "The user requested forcibly taking control. "
                    f"Please physically take control by clicking the top button on the FR3 within {wait_timeout}s!"
=======
    def take_control(self, wait_timeout: float = 30.0, force: bool = False):
        if not self.has_control():
            res = self.send_api_request(
                f"/admin/api/control-token/request{'?force' if force else ''}",
                headers={"content-type": "application/json"},
                body=json.dumps({"requestedBy": self.__username}),
            )
            if force:
                print(
                    "Forcibly taking control: "
                    f"Please physically take control by pressing the top button on the FR3 within {wait_timeout}s!"
>>>>>>> 0f1f9dec
                )
            response_dict = json.loads(res)
            self.__control_token = response_dict["token"]
            self.__control_token_id = response_dict["id"]
            # One should probably use websockets here but that would introduce another dependency
            start = time.time()
            has_control = self.has_control()
            while time.time() - start < wait_timeout and not has_control:
                time.sleep(max(0.0, min(1.0, wait_timeout - (time.time() - start))))
                has_control = self.has_control()
            if not has_control:
                raise TakeControlTimeoutError(
                    f"Timed out waiting for control to be granted after {wait_timeout}s."
                )

    def release_control(self):
        if self.__control_token is not None:
            self.send_control_api_request(
                "/admin/api/control-token",
                headers={"content-type": "application/json"},
                method="DELETE",
                body=json.dumps({"token": self.__control_token}),
            )
            self.__control_token = None
            self.__control_token_id = None

    def enable_fci(self):
        self.send_control_api_request(
            "/desk/api/system/fci",
            headers={"content-type": "application/x-www-form-urlencoded"},
            body=f"token={urllib.parse.quote(base64.b64encode(self.__control_token.encode('ascii')))}",
        )

    def has_control(self):
        if self.__control_token_id is not None:
            status = self.get_system_status()
            active_token = status["controlToken"]["activeToken"]
            return (
                active_token is not None
                and active_token["id"] == self.__control_token_id
            )
        return False

    def start_task(self, task: str):
        self.send_api_request(
            "/desk/api/execution",
            headers={"content-type": "application/x-www-form-urlencoded"},
            body=f"id={task}",
        )

    def unlock_brakes(self):
        self.send_control_api_request(
            "/desk/api/joints/unlock",
            headers={"content-type": "application/x-www-form-urlencoded"},
        )

    def lock_brakes(self):
        self.send_control_api_request(
            "/desk/api/joints/lock",
            headers={"content-type": "application/x-www-form-urlencoded"},
        )

    def set_mode_programming(self):
        self.send_control_api_request(
            "/desk/api/operating-mode/programming",
            headers={"content-type": "application/x-www-form-urlencoded"},
        )

    def set_mode_execution(self):
        self.send_control_api_request(
            "/desk/api/operating-mode/execution",
            headers={"content-type": "application/x-www-form-urlencoded"},
        )

    def get_system_status(self):
        return json.loads(
            self.send_api_request("/admin/api/system-status", method="GET").decode(
                "utf-8"
            )
        )

    def execute_self_test(self):
        if self.get_system_status()["safety"]["recoverableErrors"]["td2Timeout"]:
            self.send_control_api_request(
                "/admin/api/safety/recoverable-safety-errors/acknowledge?error_id=TD2Timeout"
            )
        response = json.loads(
            self.send_control_api_request(
                "/admin/api/safety/td2-tests/execute",
                headers={"content-type": "application/json"},
            ).decode("utf-8")
        )
        assert response["code"] == "SuccessResponse"
        time.sleep(0.5)
        while (
            self.get_system_status()["safety"]["safetyControllerStatus"] == "SelfTest"
        ):
            time.sleep(0.5)

    @property
    def client(self) -> HTTPSConnection:
        return self.__client

    @property
    def token(self) -> str:
        return self.__token

    @property
    def is_open(self) -> bool:
        return self.__token is not None<|MERGE_RESOLUTION|>--- conflicted
+++ resolved
@@ -112,13 +112,7 @@
     def open(self, timeout: float = 30.0):
         if self.is_open:
             raise RuntimeError("Session is already open.")
-<<<<<<< HEAD
         self.__client = HTTPSConnection(self.__hostname, timeout=timeout, context=ssl._create_unverified_context())
-=======
-        self.__client = HTTPSConnection(
-            self.__hostname, timeout=timeout, context=ssl._create_unverified_context()
-        )
->>>>>>> 0f1f9dec
         self.__client.connect()
         payload = json.dumps(
             {
@@ -153,18 +147,6 @@
                 "Client does not have control. Call take_control() first."
             )
 
-<<<<<<< HEAD
-    def take_control(self, wait_timeout: float = 10.0, force: bool = False):
-        if self.__control_token is None or force:
-            res = self.send_api_request(
-                f"/admin/api/control-token/request{'?force' if force else ''}",
-                headers={"content-type": "application/json"},
-                body=json.dumps({"requestedBy": self.__username}))
-            if force:
-                print(
-                    "The user requested forcibly taking control. "
-                    f"Please physically take control by clicking the top button on the FR3 within {wait_timeout}s!"
-=======
     def take_control(self, wait_timeout: float = 30.0, force: bool = False):
         if not self.has_control():
             res = self.send_api_request(
@@ -176,7 +158,6 @@
                 print(
                     "Forcibly taking control: "
                     f"Please physically take control by pressing the top button on the FR3 within {wait_timeout}s!"
->>>>>>> 0f1f9dec
                 )
             response_dict = json.loads(res)
             self.__control_token = response_dict["token"]
